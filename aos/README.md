### AOS Analysis Notebooks

Folder to hold notebooks used in simulating and analyzing the AOS data

#### Catalog Generation	
<<<<<<< HEAD
- PS1_phosim_generation.ipynb : Generating phosim catalogs from augmented PanSTARRS database

#### Donut Deblending
- maskedZernikeProjections.ipynb : Fit Zernikes to masked AOS donut images using a correction to create an orthogonal projection (using a binary mask)
- weightedZernikeProjections.ipynb : Fit Zernikes to masked AOS donut images using a correction to create an orthogonal projection (using a weight or inverse variance mask) 
=======
- PS1_phosim_generation.ipynb: Generating phosim catalogs from augmented PanSTARRS database at NCSA
- catalog_generation_gaia_skymapper_panstarrs.ipynb: Compare densities of stars from Gaia, PanSTARRS (PS1) and Skymapper. Generate augmented (add u band dervived from g and r) PS1 catalog using Spark on epyc (UW)

#### Image Ingestion
- ingest_phosim_image.ipynb: Ingesting phosim-generated images that were created using updated lsstCam geometry
>>>>>>> b2f881b8
<|MERGE_RESOLUTION|>--- conflicted
+++ resolved
@@ -3,16 +3,12 @@
 Folder to hold notebooks used in simulating and analyzing the AOS data
 
 #### Catalog Generation	
-<<<<<<< HEAD
 - PS1_phosim_generation.ipynb : Generating phosim catalogs from augmented PanSTARRS database
+- catalog_generation_gaia_skymapper_panstarrs.ipynb: Compare densities of stars from Gaia, PanSTARRS (PS1) and Skymapper. Generate augmented (add u band dervived from g and r) PS1 catalog using Spark on epyc (UW)
 
 #### Donut Deblending
 - maskedZernikeProjections.ipynb : Fit Zernikes to masked AOS donut images using a correction to create an orthogonal projection (using a binary mask)
 - weightedZernikeProjections.ipynb : Fit Zernikes to masked AOS donut images using a correction to create an orthogonal projection (using a weight or inverse variance mask) 
-=======
-- PS1_phosim_generation.ipynb: Generating phosim catalogs from augmented PanSTARRS database at NCSA
-- catalog_generation_gaia_skymapper_panstarrs.ipynb: Compare densities of stars from Gaia, PanSTARRS (PS1) and Skymapper. Generate augmented (add u band dervived from g and r) PS1 catalog using Spark on epyc (UW)
 
 #### Image Ingestion
-- ingest_phosim_image.ipynb: Ingesting phosim-generated images that were created using updated lsstCam geometry
->>>>>>> b2f881b8
+- ingest_phosim_image.ipynb: Ingesting phosim-generated images that were created using updated lsstCam geometry